{
  "logs": [
    {
      "article_id": "article_1751111909",
      "timestamp": "2025-06-28T20:58:29.402442+09:00",
      "original_score": 88,
      "issues_found": [
        {
          "type": "long_sentence",
          "severity": "low",
          "location": "Sentence 1",
          "original": "---\ntitle: Next.js 15完全攻略:App Router×Server Compon...",
          "suggestion": "文を分割して読みやすくする",
          "auto_correctable": false
        },
        {
          "type": "long_sentence",
          "severity": "low",
          "location": "Sentence 2",
          "original": "\n\n### 参考にしたサイトと気づき\n\n#### 1. https://nextjs.org/blo...",
          "suggestion": "文を分割して読みやすくする",
          "auto_correctable": false
        },
        {
          "type": "long_sentence",
          "severity": "low",
          "location": "Sentence 3",
          "original": "\n\n#### 2. https://vercel.com/blogでのトレンド\n最新の技術トレンドを...",
          "suggestion": "文を分割して読みやすくする",
          "auto_correctable": false
        },
        {
          "type": "long_sentence",
          "severity": "low",
          "location": "Sentence 5",
          "original": "\n\n</details>\n\n---\n\n## 🎯 この記事で学べること\n\nこの記事では、以下の点に焦点...",
          "suggestion": "文を分割して読みやすくする",
          "auto_correctable": false
        },
        {
          "type": "long_sentence",
          "severity": "low",
          "location": "Sentence 7",
          "original": "\n\n### なぜ重要なのか\n\n1. **生産性の向上** - 開発効率が大幅に改善\n2. **品質の...",
          "suggestion": "文を分割して読みやすくする",
          "auto_correctable": false
        },
        {
          "type": "missing_error_handling",
          "severity": "low",
          "location": "全体",
          "original": "エラーハンドリングの言及なし",
          "suggestion": "エラーハンドリングやトラブルシューティングを追加",
          "auto_correctable": false
        }
      ],
      "corrections": [],
      "final_score": 88,
      "auto_corrected": false
    },
    {
<<<<<<< HEAD
      "article_id": "article_1751116253",
      "timestamp": "2025-06-28T22:10:53.559690+09:00",
      "original_score": 89,
=======
      "article_id": "article_1751114645",
      "timestamp": "2025-06-28T21:44:05.560626+09:00",
      "original_score": 90,
      "issues_found": [
        {
          "type": "long_sentence",
          "severity": "low",
          "location": "Sentence 1",
          "original": "---\ntitle: ゼロトラストセキュリティ実装ガイド:BeyondCorpモデルで作る次世代認証...",
          "suggestion": "文を分割して読みやすくする",
          "auto_correctable": false
        },
        {
          "type": "long_sentence",
          "severity": "low",
          "location": "Sentence 2",
          "original": "\n\n### 参考にしたサイトと気づき\n\n#### 1. https://www.csoonline....",
          "suggestion": "文を分割して読みやすくする",
          "auto_correctable": false
        },
        {
          "type": "long_sentence",
          "severity": "low",
          "location": "Sentence 5",
          "original": "\n\n</details>\n\n---\n\n## 🎯 この記事で学べること\n\nこの記事では、以下の点に焦点...",
          "suggestion": "文を分割して読みやすくする",
          "auto_correctable": false
        },
        {
          "type": "long_sentence",
          "severity": "low",
          "location": "Sentence 7",
          "original": "\n\n### なぜ重要なのか\n\n1. **生産性の向上** - 開発効率が大幅に改善\n2. **品質の...",
          "suggestion": "文を分割して読みやすくする",
          "auto_correctable": false
        },
        {
          "type": "missing_error_handling",
          "severity": "low",
          "location": "全体",
          "original": "エラーハンドリングの言及なし",
          "suggestion": "エラーハンドリングやトラブルシューティングを追加",
          "auto_correctable": false
        }
      ],
      "corrections": [],
      "final_score": 90,
      "auto_corrected": false
    },
    {
      "article_id": "article_1751117832",
      "timestamp": "2025-06-28T22:37:12.216851+09:00",
      "original_score": 88,
      "issues_found": [
        {
          "type": "long_sentence",
          "severity": "low",
          "location": "Sentence 1",
          "original": "---\ntitle: Next.js 15完全攻略:App Router×Server Compon...",
          "suggestion": "文を分割して読みやすくする",
          "auto_correctable": false
        },
        {
          "type": "long_sentence",
          "severity": "low",
          "location": "Sentence 2",
          "original": "\n\n### 参考にしたサイトと気づき\n\n#### 1. https://nextjs.org/blo...",
          "suggestion": "文を分割して読みやすくする",
          "auto_correctable": false
        },
        {
          "type": "long_sentence",
          "severity": "low",
          "location": "Sentence 3",
          "original": "\n\n#### 2. https://vercel.com/blogでのトレンド\n最新の技術トレンドを...",
          "suggestion": "文を分割して読みやすくする",
          "auto_correctable": false
        },
        {
          "type": "long_sentence",
          "severity": "low",
          "location": "Sentence 5",
          "original": "\n\n</details>\n\n---\n\n## 🎯 この記事で学べること\n\nこの記事では、以下の点に焦点...",
          "suggestion": "文を分割して読みやすくする",
          "auto_correctable": false
        },
        {
          "type": "long_sentence",
          "severity": "low",
          "location": "Sentence 7",
          "original": "\n\n### なぜ重要なのか\n\n1. **生産性の向上** - 開発効率が大幅に改善\n2. **品質の...",
          "suggestion": "文を分割して読みやすくする",
          "auto_correctable": false
        },
        {
          "type": "missing_error_handling",
          "severity": "low",
          "location": "全体",
          "original": "エラーハンドリングの言及なし",
          "suggestion": "エラーハンドリングやトラブルシューティングを追加",
          "auto_correctable": false
        }
      ],
      "corrections": [],
      "final_score": 88,
      "auto_corrected": false
    },
    {
      "article_id": "article_1751122968",
      "timestamp": "2025-06-29T00:02:48.756310+09:00",
      "original_score": 90,
>>>>>>> 20634fb2
      "issues_found": [
        {
          "type": "long_sentence",
          "severity": "low",
          "location": "Sentence 1",
          "original": "---\ntitle: 【2025年最新】AIエージェントが変える開発現場 - AutoGenとLan...",
          "suggestion": "文を分割して読みやすくする",
          "auto_correctable": false
        },
        {
          "type": "long_sentence",
          "severity": "low",
          "location": "Sentence 2",
<<<<<<< HEAD
          "original": "それぞれが異なる視点で価値ある情報を提供しています：\n\n### 🌟 メインリファレンス\n- **[A...",
=======
          "original": "\n\n### 参考にしたサイトと気づき\n\n#### 1. https://qiita.com/での発見...",
          "suggestion": "文を分割して読みやすくする",
          "auto_correctable": false
        },
        {
          "type": "long_sentence",
          "severity": "low",
          "location": "Sentence 5",
          "original": "\n\n</details>\n\n---\n\n## 🎯 この記事で学べること\n\nこの記事では、以下の点に焦点...",
          "suggestion": "文を分割して読みやすくする",
          "auto_correctable": false
        },
        {
          "type": "long_sentence",
          "severity": "low",
          "location": "Sentence 7",
          "original": "\n\n### なぜ重要なのか\n\n1. **生産性の向上** - 開発効率が大幅に改善\n2. **品質の...",
          "suggestion": "文を分割して読みやすくする",
          "auto_correctable": false
        },
        {
          "type": "missing_error_handling",
          "severity": "low",
          "location": "全体",
          "original": "エラーハンドリングの言及なし",
          "suggestion": "エラーハンドリングやトラブルシューティングを追加",
          "auto_correctable": false
        }
      ],
      "corrections": [],
      "final_score": 90,
      "auto_corrected": false
    },
    {
      "article_id": "article_1751126580",
      "timestamp": "2025-06-29T01:03:00.154106+09:00",
      "original_score": 85,
      "issues_found": [
        {
          "type": "long_sentence",
          "severity": "low",
          "location": "Sentence 1",
          "original": "---\ntitle: Kubernetes×GitOps実践:ArgoCDとFluxで実現する完全自...",
          "suggestion": "文を分割して読みやすくする",
          "auto_correctable": false
        },
        {
          "type": "long_sentence",
          "severity": "low",
          "location": "Sentence 2",
          "original": "\n\n### 参考にしたサイトと気づき\n\n#### 1. https://kubernetes.io/...",
>>>>>>> 20634fb2
          "suggestion": "文を分割して読みやすくする",
          "auto_correctable": false
        },
        {
          "type": "long_sentence",
          "severity": "low",
          "location": "Sentence 5",
<<<<<<< HEAD
          "original": "\n\n---\n\n[一般的な技術の詳細なコンテンツ - 1万文字以上]\n\n---\n\n## 📊 この記事の...",
=======
          "original": "\n\n</details>\n\n---\n\n## 🎯 この記事で学べること\n\nこの記事では、以下の点に焦点...",
          "suggestion": "文を分割して読みやすくする",
          "auto_correctable": false
        },
        {
          "type": "long_sentence",
          "severity": "low",
          "location": "Sentence 7",
          "original": "\n\n### なぜ重要なのか\n\n1. **生産性の向上** - 開発効率が大幅に改善\n2. **品質の...",
>>>>>>> 20634fb2
          "suggestion": "文を分割して読みやすくする",
          "auto_correctable": false
        },
        {
<<<<<<< HEAD
          "type": "insufficient_code_examples",
          "severity": "medium",
          "location": "全体",
          "original": "コード例が0個",
          "suggestion": "より多くの実装例を追加",
=======
          "type": "missing_term_explanation",
          "severity": "medium",
          "location": "DevOps",
          "original": "DevOps",
          "suggestion": "DevOpsの説明を追加",
          "auto_correctable": false
        },
        {
          "type": "missing_error_handling",
          "severity": "low",
          "location": "全体",
          "original": "エラーハンドリングの言及なし",
          "suggestion": "エラーハンドリングやトラブルシューティングを追加",
          "auto_correctable": false
        }
      ],
      "corrections": [],
      "final_score": 85,
      "auto_corrected": false
    },
    {
      "article_id": "article_1751128675",
      "timestamp": "2025-06-29T01:37:55.510144+09:00",
      "original_score": 88,
      "issues_found": [
        {
          "type": "long_sentence",
          "severity": "low",
          "location": "Sentence 1",
          "original": "---\ntitle: 大規模データ処理の新常識:Apache Spark vs Databricks...",
          "suggestion": "文を分割して読みやすくする",
          "auto_correctable": false
        },
        {
          "type": "long_sentence",
          "severity": "low",
          "location": "Sentence 2",
          "original": "\n\n### 参考にしたサイトと気づき\n\n#### 1. https://databricks.com...",
          "suggestion": "文を分割して読みやすくする",
          "auto_correctable": false
        },
        {
          "type": "long_sentence",
          "severity": "low",
          "location": "Sentence 3",
          "original": "\n\n#### 2. https://www.snowflake.com/blog/でのトレンド\n最新...",
          "suggestion": "文を分割して読みやすくする",
          "auto_correctable": false
        },
        {
          "type": "long_sentence",
          "severity": "low",
          "location": "Sentence 5",
          "original": "\n\n</details>\n\n---\n\n## 🎯 この記事で学べること\n\nこの記事では、以下の点に焦点...",
          "suggestion": "文を分割して読みやすくする",
          "auto_correctable": false
        },
        {
          "type": "long_sentence",
          "severity": "low",
          "location": "Sentence 7",
          "original": "\n\n### なぜ重要なのか\n\n1. **生産性の向上** - 開発効率が大幅に改善\n2. **品質の...",
          "suggestion": "文を分割して読みやすくする",
          "auto_correctable": false
        },
        {
          "type": "missing_error_handling",
          "severity": "low",
          "location": "全体",
          "original": "エラーハンドリングの言及なし",
          "suggestion": "エラーハンドリングやトラブルシューティングを追加",
          "auto_correctable": false
        }
      ],
      "corrections": [],
      "final_score": 88,
      "auto_corrected": false
    },
    {
      "article_id": "article_1751130145",
      "timestamp": "2025-06-29T02:02:25.608047+09:00",
      "original_score": 90,
      "issues_found": [
        {
          "type": "long_sentence",
          "severity": "low",
          "location": "Sentence 1",
          "original": "---\ntitle: 【2025年最新】AIエージェントが変える開発現場 - AutoGenとLan...",
          "suggestion": "文を分割して読みやすくする",
          "auto_correctable": false
        },
        {
          "type": "long_sentence",
          "severity": "low",
          "location": "Sentence 2",
          "original": "\n\n### 参考にしたサイトと気づき\n\n#### 1. https://qiita.com/での発見...",
          "suggestion": "文を分割して読みやすくする",
          "auto_correctable": false
        },
        {
          "type": "long_sentence",
          "severity": "low",
          "location": "Sentence 5",
          "original": "\n\n</details>\n\n---\n\n## 🎯 この記事で学べること\n\nこの記事では、以下の点に焦点...",
          "suggestion": "文を分割して読みやすくする",
          "auto_correctable": false
        },
        {
          "type": "long_sentence",
          "severity": "low",
          "location": "Sentence 7",
          "original": "\n\n### なぜ重要なのか\n\n1. **生産性の向上** - 開発効率が大幅に改善\n2. **品質の...",
          "suggestion": "文を分割して読みやすくする",
          "auto_correctable": false
        },
        {
          "type": "missing_error_handling",
          "severity": "low",
          "location": "全体",
          "original": "エラーハンドリングの言及なし",
          "suggestion": "エラーハンドリングやトラブルシューティングを追加",
          "auto_correctable": false
        }
      ],
      "corrections": [],
      "final_score": 90,
      "auto_corrected": false
    },
    {
      "article_id": "article_1751132061",
      "timestamp": "2025-06-29T02:34:21.306330+09:00",
      "original_score": 88,
      "issues_found": [
        {
          "type": "long_sentence",
          "severity": "low",
          "location": "Sentence 1",
          "original": "---\ntitle: 大規模データ処理の新常識:Apache Spark vs Databricks...",
          "suggestion": "文を分割して読みやすくする",
          "auto_correctable": false
        },
        {
          "type": "long_sentence",
          "severity": "low",
          "location": "Sentence 2",
          "original": "\n\n### 参考にしたサイトと気づき\n\n#### 1. https://databricks.com...",
          "suggestion": "文を分割して読みやすくする",
          "auto_correctable": false
        },
        {
          "type": "long_sentence",
          "severity": "low",
          "location": "Sentence 3",
          "original": "\n\n#### 2. https://www.snowflake.com/blog/でのトレンド\n最新...",
          "suggestion": "文を分割して読みやすくする",
          "auto_correctable": false
        },
        {
          "type": "long_sentence",
          "severity": "low",
          "location": "Sentence 5",
          "original": "\n\n</details>\n\n---\n\n## 🎯 この記事で学べること\n\nこの記事では、以下の点に焦点...",
          "suggestion": "文を分割して読みやすくする",
          "auto_correctable": false
        },
        {
          "type": "long_sentence",
          "severity": "low",
          "location": "Sentence 7",
          "original": "\n\n### なぜ重要なのか\n\n1. **生産性の向上** - 開発効率が大幅に改善\n2. **品質の...",
          "suggestion": "文を分割して読みやすくする",
          "auto_correctable": false
        },
        {
          "type": "missing_error_handling",
          "severity": "low",
          "location": "全体",
          "original": "エラーハンドリングの言及なし",
          "suggestion": "エラーハンドリングやトラブルシューティングを追加",
          "auto_correctable": false
        }
      ],
      "corrections": [],
      "final_score": 88,
      "auto_corrected": false
    },
    {
      "article_id": "article_1751133794",
      "timestamp": "2025-06-29T03:03:14.695109+09:00",
      "original_score": 90,
      "issues_found": [
        {
          "type": "long_sentence",
          "severity": "low",
          "location": "Sentence 1",
          "original": "---\ntitle: 【2025年最新】AIエージェントが変える開発現場 - AutoGenとLan...",
          "suggestion": "文を分割して読みやすくする",
          "auto_correctable": false
        },
        {
          "type": "long_sentence",
          "severity": "low",
          "location": "Sentence 2",
          "original": "\n\n### 参考にしたサイトと気づき\n\n#### 1. https://qiita.com/での発見...",
          "suggestion": "文を分割して読みやすくする",
          "auto_correctable": false
        },
        {
          "type": "long_sentence",
          "severity": "low",
          "location": "Sentence 5",
          "original": "\n\n</details>\n\n---\n\n## 🎯 この記事で学べること\n\nこの記事では、以下の点に焦点...",
          "suggestion": "文を分割して読みやすくする",
          "auto_correctable": false
        },
        {
          "type": "long_sentence",
          "severity": "low",
          "location": "Sentence 7",
          "original": "\n\n### なぜ重要なのか\n\n1. **生産性の向上** - 開発効率が大幅に改善\n2. **品質の...",
          "suggestion": "文を分割して読みやすくする",
          "auto_correctable": false
        },
        {
          "type": "missing_error_handling",
          "severity": "low",
          "location": "全体",
          "original": "エラーハンドリングの言及なし",
          "suggestion": "エラーハンドリングやトラブルシューティングを追加",
          "auto_correctable": false
        }
      ],
      "corrections": [],
      "final_score": 90,
      "auto_corrected": false
    },
    {
      "article_id": "article_1751135952",
      "timestamp": "2025-06-29T03:39:12.475901+09:00",
      "original_score": 88,
      "issues_found": [
        {
          "type": "long_sentence",
          "severity": "low",
          "location": "Sentence 1",
          "original": "---\ntitle: 大規模データ処理の新常識:Apache Spark vs Databricks...",
          "suggestion": "文を分割して読みやすくする",
          "auto_correctable": false
        },
        {
          "type": "long_sentence",
          "severity": "low",
          "location": "Sentence 2",
          "original": "\n\n### 参考にしたサイトと気づき\n\n#### 1. https://databricks.com...",
          "suggestion": "文を分割して読みやすくする",
          "auto_correctable": false
        },
        {
          "type": "long_sentence",
          "severity": "low",
          "location": "Sentence 3",
          "original": "\n\n#### 2. https://www.snowflake.com/blog/でのトレンド\n最新...",
          "suggestion": "文を分割して読みやすくする",
          "auto_correctable": false
        },
        {
          "type": "long_sentence",
          "severity": "low",
          "location": "Sentence 5",
          "original": "\n\n</details>\n\n---\n\n## 🎯 この記事で学べること\n\nこの記事では、以下の点に焦点...",
          "suggestion": "文を分割して読みやすくする",
          "auto_correctable": false
        },
        {
          "type": "long_sentence",
          "severity": "low",
          "location": "Sentence 7",
          "original": "\n\n### なぜ重要なのか\n\n1. **生産性の向上** - 開発効率が大幅に改善\n2. **品質の...",
          "suggestion": "文を分割して読みやすくする",
          "auto_correctable": false
        },
        {
          "type": "missing_error_handling",
          "severity": "low",
          "location": "全体",
          "original": "エラーハンドリングの言及なし",
          "suggestion": "エラーハンドリングやトラブルシューティングを追加",
>>>>>>> 20634fb2
          "auto_correctable": false
        }
      ],
      "corrections": [],
<<<<<<< HEAD
      "final_score": 89,
=======
      "final_score": 88,
>>>>>>> 20634fb2
      "auto_corrected": false
    }
  ],
  "common_issues": {},
  "improvement_patterns": []
}<|MERGE_RESOLUTION|>--- conflicted
+++ resolved
@@ -59,11 +59,6 @@
       "auto_corrected": false
     },
     {
-<<<<<<< HEAD
-      "article_id": "article_1751116253",
-      "timestamp": "2025-06-28T22:10:53.559690+09:00",
-      "original_score": 89,
-=======
       "article_id": "article_1751114645",
       "timestamp": "2025-06-28T21:44:05.560626+09:00",
       "original_score": 90,
@@ -175,7 +170,6 @@
       "article_id": "article_1751122968",
       "timestamp": "2025-06-29T00:02:48.756310+09:00",
       "original_score": 90,
->>>>>>> 20634fb2
       "issues_found": [
         {
           "type": "long_sentence",
@@ -189,9 +183,6 @@
           "type": "long_sentence",
           "severity": "low",
           "location": "Sentence 2",
-<<<<<<< HEAD
-          "original": "それぞれが異なる視点で価値ある情報を提供しています：\n\n### 🌟 メインリファレンス\n- **[A...",
-=======
           "original": "\n\n### 参考にしたサイトと気づき\n\n#### 1. https://qiita.com/での発見...",
           "suggestion": "文を分割して読みやすくする",
           "auto_correctable": false
@@ -243,38 +234,26 @@
           "severity": "low",
           "location": "Sentence 2",
           "original": "\n\n### 参考にしたサイトと気づき\n\n#### 1. https://kubernetes.io/...",
->>>>>>> 20634fb2
-          "suggestion": "文を分割して読みやすくする",
-          "auto_correctable": false
-        },
-        {
-          "type": "long_sentence",
-          "severity": "low",
-          "location": "Sentence 5",
-<<<<<<< HEAD
-          "original": "\n\n---\n\n[一般的な技術の詳細なコンテンツ - 1万文字以上]\n\n---\n\n## 📊 この記事の...",
-=======
-          "original": "\n\n</details>\n\n---\n\n## 🎯 この記事で学べること\n\nこの記事では、以下の点に焦点...",
-          "suggestion": "文を分割して読みやすくする",
-          "auto_correctable": false
-        },
-        {
-          "type": "long_sentence",
-          "severity": "low",
-          "location": "Sentence 7",
-          "original": "\n\n### なぜ重要なのか\n\n1. **生産性の向上** - 開発効率が大幅に改善\n2. **品質の...",
->>>>>>> 20634fb2
-          "suggestion": "文を分割して読みやすくする",
-          "auto_correctable": false
-        },
-        {
-<<<<<<< HEAD
-          "type": "insufficient_code_examples",
-          "severity": "medium",
-          "location": "全体",
-          "original": "コード例が0個",
-          "suggestion": "より多くの実装例を追加",
-=======
+          "suggestion": "文を分割して読みやすくする",
+          "auto_correctable": false
+        },
+        {
+          "type": "long_sentence",
+          "severity": "low",
+          "location": "Sentence 5",
+          "original": "\n\n</details>\n\n---\n\n## 🎯 この記事で学べること\n\nこの記事では、以下の点に焦点...",
+          "suggestion": "文を分割して読みやすくする",
+          "auto_correctable": false
+        },
+        {
+          "type": "long_sentence",
+          "severity": "low",
+          "location": "Sentence 7",
+          "original": "\n\n### なぜ重要なのか\n\n1. **生産性の向上** - 開発効率が大幅に改善\n2. **品質の...",
+          "suggestion": "文を分割して読みやすくする",
+          "auto_correctable": false
+        },
+        {
           "type": "missing_term_explanation",
           "severity": "medium",
           "location": "DevOps",
@@ -562,16 +541,11 @@
           "location": "全体",
           "original": "エラーハンドリングの言及なし",
           "suggestion": "エラーハンドリングやトラブルシューティングを追加",
->>>>>>> 20634fb2
-          "auto_correctable": false
-        }
-      ],
-      "corrections": [],
-<<<<<<< HEAD
-      "final_score": 89,
-=======
+          "auto_correctable": false
+        }
+      ],
+      "corrections": [],
       "final_score": 88,
->>>>>>> 20634fb2
       "auto_corrected": false
     }
   ],
